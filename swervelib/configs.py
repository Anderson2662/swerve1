--- conflicted
+++ resolved
@@ -16,12 +16,8 @@
 import robotpy_apriltag as apriltag
 from pint import Quantity
 
-<<<<<<< HEAD
-from .units import u
+from . import u
 from .vision import CameraDefinition
-=======
-from . import u
->>>>>>> fde868c9
 
 
 class CANDeviceID(NamedTuple):
